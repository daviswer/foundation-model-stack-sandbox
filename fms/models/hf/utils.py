import os.path
from typing import Any, Dict, Optional, Union

import torch
import torch.nn as nn
from torch._C._distributed_c10d import ProcessGroup
from transformers import (  # type: ignore
    AutoConfig,
    AutoModel,
    AutoModelForCausalLM,
    AutoModelForMaskedLM,
)

from fms.models import get_model, list_variants


def register_fms_models():
    """Register all FMS models with huggingface AutoModels"""
    from fms.models.hf import (
        _causal_lm_models,
        _headless_models,
        _masked_lm_models,
    )

    for model_cls in _headless_models:
        # register config
        AutoConfig.register(model_cls.config_class.model_type, model_cls.config_class)
        # register base headless model
        AutoModel.register(model_cls.config_class, model_cls)

    for model_cls in _causal_lm_models:
        # register causal lm model
        AutoModelForCausalLM.register(model_cls.config_class, model_cls)

    for model_cls in _masked_lm_models:
        # register masked lm models
        AutoModelForMaskedLM.register(model_cls.config_class, model_cls)


def mask_2d_to_3d(inp: torch.Tensor) -> torch.Tensor:
    """
    Produces a block-diagonal boolean attention mask matrix A where A[i,j]=True if tokens i and j are both pads,
    or both non-pads, False otherwise.
    ...
    Args
    ----
    inp : torch.Tensor
        Input batch of vocab indices. Expects shape [batch_size, sequence_length].
    ...
    Returns
    -------
    mask : torch.Tensor
        Mask tensor corresponding to inp. Will be of shape [batch_size, sequence_length, sequence_length].
    """
    is_pad = inp == 0
    mask = is_pad.unsqueeze(-1) == is_pad.unsqueeze(-2)
    return mask


def mask_2d_to_3d_bidirectional(
    decoder_input: Union[torch.BoolTensor, torch.LongTensor, torch.IntTensor],
    encoder_input: Union[torch.BoolTensor, torch.LongTensor, torch.IntTensor],
) -> torch.Tensor:
    """
    Produces a boolean attention mask matrix A where A[i,j]=True if tokens i and j are both pads, or both non-pads,
    from their respective inputs, False otherwise. If decoder_input is b*n1 and encoder_input is b*n2, output will be b*n1*n2.

    Note: There is a manual correction included in this function to avoid cross attending to nothing (in this case, we
    default to attend to everything)
    ...
    Args
    ----
    decoder_input : torch.Tensor
        Input batch of vocab indices. Expects shape [batch_size, sequence_length].
    encoder_input : torch.Tensor
        Input batch of vocab indices. Expects shape [batch_size, sequence_length].
    ...
    Returns
    -------
    mask : torch.Tensor
        Mask tensor corresponding to inp. Will be of shape [batch_size, sequence_length1, sequence_length2].
    """

    mask_encoder = encoder_input == 0
    mask_decoder = decoder_input == 0

    # The following was included to solve an issue where an all 0 sequence was provided which results
    # in a malformed cross attention mask that when provided to SDPA, will produce NaN. In the past,
    # an all false mask would just default to unmasked attention due to softmax shift invariance.
    _is_one_type_enc = mask_encoder.sum(1)
    _is_one_type_enc = _is_one_type_enc.eq(0) | _is_one_type_enc.eq(
        mask_encoder.size(1)
    )
    _is_one_type_dec = mask_decoder.sum(1)
    _is_one_type_dec = _is_one_type_dec.eq(0) | _is_one_type_dec.eq(
        mask_decoder.size(1)
    )

    # we need to correct if:
    #   (1) encoder is all one type and decoder has multiple types, then we need a correction
    #   (2) both encoder and decoder are one type, but those types don't match
    needs_correction_1 = _is_one_type_enc & ~_is_one_type_dec
    needs_correction_2 = (_is_one_type_enc & _is_one_type_dec) & mask_encoder[:, 0].ne(
        mask_decoder[:, 0]
    )
    needs_correction = needs_correction_1 | needs_correction_2
    mask_decoder = torch.where(
        needs_correction.unsqueeze(1),
        mask_encoder[:, 0].unsqueeze(1),
        mask_decoder,
    )

    return mask_encoder.unsqueeze(1) == mask_decoder.unsqueeze(2)


def _map_model_config(architecture, config):
    # Map HF model config to FMS model config
    infer_common_params = True
    config_params = {}

    if architecture == "LlamaForCausalLM":
        inner_dim = config.intermediate_size
        architecture = "llama"
        config_params["attn_bias"] = getattr(config, "attention_bias", False)
        config_params["mlp_bias"] = getattr(config, "mlp_bias", False)
        config_params["kvheads"] = config.num_key_value_heads
        config_params["norm_eps"] = config.rms_norm_eps
        config_params["multiple_of"] = 1
        config_params["emb_dim"] = config.hidden_size
        config_params["max_expected_seq_len"] = config.max_position_embeddings
        # New in Llama 3
        rope_theta = getattr(config, "rope_theta", None)
        if rope_theta is not None:
            config_params["rope_theta"] = rope_theta
        # New in Llama 3.1
        rope_scaling = getattr(config, "rope_scaling", None)
        if rope_scaling is not None:
            config_params["rope_scaling"] = rope_scaling
    elif architecture == "GPTBigCodeForCausalLM":
        inner_dim = config.n_inner
        architecture = "gpt_bigcode"
        config_params["ln_eps"] = config.layer_norm_epsilon
        config_params["multiquery_attn"] = config.multi_query
        config_params["emb_dim"] = config.hidden_size
        config_params["max_expected_seq_len"] = config.n_positions
    elif architecture == "MixtralForCausalLM":
        inner_dim = config.intermediate_size
        architecture = "mixtral"
        config_params["dim"] = config.hidden_size
        config_params["hidden_dim"] = inner_dim
        config_params["norm_eps"] = config.rms_norm_eps
        config_params["kv_heads"] = config.num_key_value_heads
        config_params["num_experts"] = config.num_local_experts
        config_params["top_k_experts"] = config.num_experts_per_tok
        config_params["rope_base"] = config.rope_theta
        config_params["max_expected_seq_len"] = config.max_position_embeddings
    elif architecture == "RobertaForMaskedLM":
        inner_dim = config.intermediate_size
        architecture = "roberta"
        config_params["emb_dim"] = config.hidden_size
        config_params["pad_id"] = config.pad_token_id
        config_params["max_pos"] = config.max_position_embeddings - 2
        config_params["p_dropout"] = config.hidden_dropout_prob
        config_params["norm_eps"] = config.layer_norm_eps
        config_params["activation_fn"] = config.hidden_act
        config_params["type_vocab_size"] = config.type_vocab_size
    elif architecture == "RobertaForQuestionAnswering":
        inner_dim = config.intermediate_size
        architecture = "roberta_question_answering"
        config_params["emb_dim"] = config.hidden_size
        config_params["pad_id"] = config.pad_token_id
        config_params["max_pos"] = config.max_position_embeddings - 2
        config_params["p_dropout"] = config.hidden_dropout_prob
        config_params["norm_eps"] = config.layer_norm_eps
        config_params["activation_fn"] = config.hidden_act
<<<<<<< HEAD
        config_params["type_vocab_size"] = config.type_vocab_size
=======
    elif architecture == "RobertaForSequenceClassification":
        inner_dim = config.intermediate_size
        architecture = "roberta_classification"
        config_params["emb_dim"] = config.hidden_size
        config_params["pad_id"] = config.pad_token_id
        config_params["max_pos"] = config.max_position_embeddings - 2
        config_params["p_dropout"] = config.hidden_dropout_prob
        config_params["norm_eps"] = config.layer_norm_eps
        config_params["activation_fn"] = config.hidden_act
        config_params["num_classes"] = config.num_labels
>>>>>>> c43a9026
    elif architecture == "GraniteForCausalLM":
        inner_dim = config.intermediate_size
        architecture = "granite"
        config_params["attn_bias"] = getattr(config, "attention_bias", False)
        config_params["mlp_bias"] = getattr(config, "mlp_bias", False)
        config_params["kvheads"] = config.num_key_value_heads
        config_params["norm_eps"] = config.rms_norm_eps
        config_params["multiple_of"] = 1
        config_params["emb_dim"] = config.hidden_size
        config_params["max_expected_seq_len"] = config.max_position_embeddings
        config_params["residual_multiplier"] = config.residual_multiplier
        config_params["attention_multiplier"] = config.attention_multiplier
        config_params["logits_scaling"] = config.logits_scaling
        config_params["embedding_multiplier"] = config.embedding_multiplier
        config_params["rope_theta"] = config.rope_theta
        config_params["activation_fn"] = config.hidden_act
    elif architecture == "MistralForCausalLM":
        inner_dim = config.intermediate_size
        architecture = "mistral"
        config_params["activation_fn"] = config.hidden_act
        config_params["emb_dim"] = config.hidden_size
        config_params["max_expected_seq_len"] = config.max_position_embeddings
        config_params["kvheads"] = config.num_key_value_heads
        config_params["p_dropout"] = config.attention_dropout
        config_params["head_dim"] = (
            getattr(config, "head_dim", None)
            or config.hidden_size // config.num_attention_heads
        )
        config_params["norm_eps"] = config.rms_norm_eps
        config_params["rope_base"] = config.rope_theta
        config_params["sliding_window"] = config.sliding_window
    elif architecture == "BambaForCausalLM":
        inner_dim = config.intermediate_size
        architecture = "bamba"
        config_params["kvheads"] = config.num_key_value_heads
        config_params["p_dropout"] = config.attention_dropout
        config_params["activation_fn"] = config.hidden_act
        config_params["emb_dim"] = config.hidden_size
        config_params["chunk_size"] = config.mamba_chunk_size
        config_params["use_conv_bias"] = config.mamba_conv_bias
        config_params["conv_kernel"] = config.mamba_d_conv
        config_params["head_dim"] = config.mamba_d_head
        config_params["state_size"] = config.mamba_d_state
        config_params["mamba_expand"] = config.mamba_expand
        config_params["n_groups"] = config.mamba_n_groups
        config_params["mamba_n_heads"] = config.mamba_n_heads
        config_params["use_bias"] = config.mamba_proj_bias
        config_params["norm_eps"] = config.rms_norm_eps
    elif architecture == "SiglipModel":
        infer_common_params = False
        config = config.vision_config
        architecture = "siglip_vision"
        config_params["hidden_size"] = config.hidden_size
        config_params["intermediate_size"] = config.intermediate_size
        config_params["nlayers"] = config.num_hidden_layers
        config_params["nheads"] = config.num_attention_heads
        config_params["num_channels"] = config.num_channels
        config_params["image_size"] = config.image_size
        config_params["patch_size"] = config.patch_size
        config_params["hidden_act"] = config.hidden_act
        config_params["layer_norm_eps"] = config.layer_norm_eps
        config_params["attention_dropout"] = config.attention_dropout
    elif architecture == "LlavaNextForConditionalGeneration":
        from fms.models.siglip_vision import SiglipVisionConfig
        from fms.models.granite import GraniteConfig

        if config.text_config.model_type != "granite":
            raise ValueError(
                "FMS implementation of LlavaNext currently supports only Granite language model"
            )
        if config.vision_config.model_type != "siglip_vision_model":
            raise ValueError(
                "FMS implementation of LlavaNext currently supports only Siglip vision model"
            )

        infer_common_params = False
        architecture = "llava_next"
        config_params["image_token_index"] = config.image_token_index
        config_params["image_grid_pinpoints"] = config.image_grid_pinpoints
        config_params["vision_feature_layer"] = config.vision_feature_layer
        config_params["vision_feature_select_strategy"] = (
            config.vision_feature_select_strategy
        )
        _, vision_config_params = _map_model_config("SiglipModel", config)
        config_params["vision_config"] = SiglipVisionConfig(**vision_config_params)
        _, text_config_params = _map_model_config(
            "GraniteForCausalLM", config.text_config
        )
        config_params["text_config"] = GraniteConfig(**text_config_params)
    elif architecture == "MPNetForMaskedLM":
        inner_dim = config.intermediate_size
        architecture = "mpnet"
        config_params["p_dropout"] = config.attention_probs_dropout_prob
        config_params["hidden_dropout_prob"] = config.hidden_dropout_prob
        config_params["layer_norm_eps"] = config.layer_norm_eps
        config_params["bos_token_id"] = config.bos_token_id
        config_params["eos_token_id"] = config.eos_token_id
        config_params["activation_fn"] = config.hidden_act
        config_params["emb_dim"] = config.hidden_size
        config_params["max_expected_seq_len"] = config.max_position_embeddings
        config_params["pad_id"] = config.pad_token_id
        config_params["relative_attention_num_buckets"] = (
            config.relative_attention_num_buckets
        )
    elif architecture == "BertForMaskedLM":
        inner_dim = config.intermediate_size
        architecture = "roberta"
        config_params["emb_dim"] = config.hidden_size
        config_params["pad_id"] = config.pad_token_id
        config_params["max_pos"] = config.max_position_embeddings
        config_params["p_dropout"] = config.hidden_dropout_prob
        config_params["norm_eps"] = config.layer_norm_eps
        config_params["activation_fn"] = config.hidden_act
        config_params["type_vocab_size"] = config.type_vocab_size
    else:
        raise ValueError(
            "FMS model implementations currently only support LlamaForCausalLM, GPTBigCodeForCausalLM, MixtralForCausalLM, RobertaForMaskedLM, GraniteForCausalLM, SiglipModel and LlavaNextForConditionalGeneration"
        )

    # infer common params
    if infer_common_params:
        config_params["src_vocab_size"] = config.vocab_size
        config_params["nheads"] = config.num_attention_heads
        config_params["nlayers"] = config.num_hidden_layers
        config_params["hidden_grow_factor"] = inner_dim / config.hidden_size
        config_params["tie_heads"] = config.tie_word_embeddings

    return architecture, config_params


def _infer_model_configuration(
    model_id_or_path: str | os.PathLike,
    download_weights: bool = True,
) -> Dict[str, Any]:
    # if the path does not exist, download it from huggingface and get the local path
    if not os.path.exists(model_id_or_path):
        from huggingface_hub import snapshot_download  # type: ignore

        # in the case we don't want to download the weights, but just create the model from scratch, we will only allow config.json
        if download_weights:
            allow_patterns = [
                "*config.json",
                "tokenizer*",
                "special_tokens_map.json",
            ]

            # mixtral saves safetensors expert sharded, so we will need their pt checkpoints
            # ideally this should be fixed in the adapter in the future
            ignore_patterns = None
            if isinstance(model_id_or_path, str) and model_id_or_path.startswith(
                "mistralai/Mixtral"
            ):
                ignore_patterns = ["*.safetensors"]
                allow_patterns.append("*.pt")
            elif isinstance(model_id_or_path, str) and model_id_or_path.startswith(
                "mistralai/Mistral"
            ):
                ignore_patterns = ["consolidated.safetensors"]
                allow_patterns.append("*.safetensors*")
            else:
                allow_patterns.append("*.safetensors*")
        else:
            allow_patterns = ["config.json"]
            ignore_patterns = None

        model_path = snapshot_download(
            repo_id=str(model_id_or_path),
            ignore_patterns=ignore_patterns,
            allow_patterns=allow_patterns,
        )
    else:
        model_path = str(model_id_or_path)

    config = AutoConfig.from_pretrained(model_path)
    architecture = config.architectures[0]
    architecture, config_params = _map_model_config(architecture, config)

    # infer get_model params
    config_params["architecture"] = architecture
    config_params["variant"] = list_variants(architecture)[0]
    config_params["model_path"] = model_path if download_weights else None

    ## infer quantization parameters
    quant_config = getattr(config, "quantization_config", None)
    if quant_config is not None:
        try:
            from fms_mo.aiu_addons import _infer_quantization_config  # type: ignore[import-untyped,import-not-found]
        except ImportError:
            raise RuntimeError(
                "You need to install fms-model-optimizer to load quantized models"
            )
        linear_config = _infer_quantization_config(quant_config)
        if linear_config:
            config_params["linear_config"] = linear_config

    return config_params


def as_fms_model(
    model_id_or_path: Union[str, os.PathLike],
    device_type: str = "cpu",
    data_type: Optional[Union[str, torch.dtype]] = None,
    distributed_strategy: Optional[str] = None,
    checkpoint_sharding: Optional[str] = None,
    group: Optional[ProcessGroup] = None,
    initialize_model_with_weights: bool = True,
) -> nn.Module:
    """
    get an FMS model from a huggingface checkpoint

    Parameters
    ----------
    model_id_or_path: Union[str, os.PathLike]
        The huggingface hub model id or a local path. If the local path exists, the model will be loaded directly from
        the local path, otherwise the huggingface cache will be checked. If the huggingface cache does not contain the
        model, then the weights will be downloaded and stored into the huggingface cache
    device_type: where to load the model
    distributed_strategy: None, 'fsdp', 'hsdp', 'tp', or 'mp'.
    checkpoint_sharding: how the checkpoint files are sharded: None, 'tp',
                'fsdp', or 'layer'. If None, guess based on files.
    group: ProcessGroup The PG to use for any model distribution
    initialize_model_with_weights: bool
        If True, will download the weights for the model and load them into the fms model. Otherwise the model will
        simply be initialized without the weights.

    Returns
    -------
    nn.Module
        an fms equivalent implementation of an HF model
    """
    get_model_kwargs = _infer_model_configuration(
        model_id_or_path, download_weights=initialize_model_with_weights
    )

    return get_model(
        source="hf",
        device_type=device_type,
        data_type=data_type,
        distributed_strategy=distributed_strategy,
        checkpoint_sharding=checkpoint_sharding,
        group=group,
        **get_model_kwargs,
    )<|MERGE_RESOLUTION|>--- conflicted
+++ resolved
@@ -173,9 +173,7 @@
         config_params["p_dropout"] = config.hidden_dropout_prob
         config_params["norm_eps"] = config.layer_norm_eps
         config_params["activation_fn"] = config.hidden_act
-<<<<<<< HEAD
         config_params["type_vocab_size"] = config.type_vocab_size
-=======
     elif architecture == "RobertaForSequenceClassification":
         inner_dim = config.intermediate_size
         architecture = "roberta_classification"
@@ -186,7 +184,7 @@
         config_params["norm_eps"] = config.layer_norm_eps
         config_params["activation_fn"] = config.hidden_act
         config_params["num_classes"] = config.num_labels
->>>>>>> c43a9026
+        config_params["type_vocab_size"] = config.type_vocab_size
     elif architecture == "GraniteForCausalLM":
         inner_dim = config.intermediate_size
         architecture = "granite"
