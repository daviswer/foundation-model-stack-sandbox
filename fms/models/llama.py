--- conflicted
+++ resolved
@@ -158,20 +158,10 @@
         super(LLaMA, self).__init__()
         if config is not None:
             self.config = config
-<<<<<<< HEAD
-        elif len(kwargs) != 0:
-            self.config = LLaMAConfig()
-        else:
-            raise RuntimeError("need to specify either a config or kwargs")
-        self.config.update_config(**kwargs)
-
-        self.p_dropout = self.config.p_dropout
-=======
         else:
             self.config = LLaMAConfig()
         self.config.update_config(**kwargs)
 
->>>>>>> 335914ad
         self.width = self.config.emb_dim
         self.pad_id = self.config.pad_id
         self.max_expected_seq_len = self.config.max_expected_seq_len
@@ -191,10 +181,7 @@
             self.config.max_expected_seq_len * 2,
         )
 
-<<<<<<< HEAD
-        self.layers = nn.ModuleList(
-            [LLaMABlock(self.config, self.rot_emb) for _ in range(self.config.nlayers)]
-        )
+        self.layers = nn.ModuleList([LLaMABlock(self.config, self.rot_emb) for _ in range(self.config.nlayers)])
 
         self.dec_norm = LayerNormParameterized(
             self.config.emb_dim,
@@ -205,19 +192,6 @@
             use_high_precision_pow=True,
         )
 
-=======
-        self.layers = nn.ModuleList([LLaMABlock(self.config, self.rot_emb) for _ in range(self.config.nlayers)])
-
-        self.dec_norm = LayerNormParameterized(
-            self.config.emb_dim,
-            elementwise_scale=True,
-            elementwise_shift=False,
-            use_mean=False,
-            eps=self.config.norm_eps,
-            use_high_precision_pow=True,
-        )
-
->>>>>>> 335914ad
         if self.config.p_dropout:
             self.dropout = nn.Dropout(config.p_dropout)
 
@@ -233,13 +207,7 @@
     def reset_params(self):
         # Modules are self-initializing, we're just going to down-scale the final prediction head to be
         # mixed-fan (inputs and gradients scale to the same inverse factors) if it isn't tied
-<<<<<<< HEAD
-        self.shared.head.weight.data.normal_(
-            0, 1 / math.sqrt(math.sqrt(self.width * self.shared.vocab_size))
-        )
-=======
         self.shared.head.weight.data.normal_(0, 1 / math.sqrt(math.sqrt(self.width * self.shared.vocab_size)))
->>>>>>> 335914ad
 
     def _helper(self, x_in, mask=None, past_key_value_states=None, use_cache=False, attn_algorithm=None):
         # Embed the given vocabulary indices using the given attention mask, with pre-/post-norm and dropout as specified
@@ -386,6 +354,7 @@
 
     return ibm_model, tokenizer
 
+
 def convert_hf_llama(hf_model: LlamaForCausalLM) -> LLaMA:
     """
     Convert a Llama huggingface model to an fms model
@@ -401,6 +370,7 @@
         an FMS LLaMA model
     """
     import re
+
     config = LLaMAConfig(
         src_vocab_size=hf_model.config.vocab_size,
         emb_dim=hf_model.config.hidden_size,
