import logging
import re
from dataclasses import dataclass
from typing import Any, List, Mapping, Optional, Tuple

import torch
import torch.nn as nn

from fms import models
from fms.distributed.strategy import (
    DistributedStrategy,
    NoOpStrategy,
    TensorParallelStrategy,
    UniformModelParallelStrategy,
)
from fms.modules.attention import QKV, MultiHeadAttention
from fms.modules.embedding import WordEmbedding
from fms.modules.feedforward import GatedLinearUnit
from fms.modules.layernorm import LayerNormParameterized
from fms.modules.positions import RotaryEmbedding
from fms.utils import serialization
from fms.utils.activation import str_to_activation
from fms.utils.config import ModelConfig
from fms.utils.tokenizers import _has_hf, get_tokenizer


logger = logging.getLogger(__name__)


# params emb_dim heads layers lr
#  7B    4096    32    32     3.0E-04
# 13B    5120    40    40     3.0E-04
# 33B    6656    52    60     1.5.E-04
# 65B    8192    64    80     1.5.E-04


@dataclass
class LLaMAConfig(ModelConfig):
    src_vocab_size: int = 32_000  # can be set by tokenizer
    emb_dim: int = 4096
    norm_eps: float = 1e-5
    nheads: int = 32
    kvheads: int = 0
    nlayers: int = 32
    pad_id: int = -1
    hidden_grow_factor: float = 8 / 3
    multiple_of: int = 256
    activation_fn: str = "swish"
    p_dropout: float = 0.0
    max_expected_seq_len: int = 4096
    ntk_scaling: bool = False
    attn_bias: bool = False
    mlp_bias: bool = False
    tie_heads: bool = False
    rope_theta: float = 10_000.0
    linear_config: Optional[Mapping[str, Any]] = None
    unfuse_strategy: Optional[str] = None  # TODO: could be an Enum

    # muP values
    #   - Comments are: Left, our formula, Right, target
    #   - Values calculated based on TinyLlama
    mup_emb_scale: float = 0.03125  # sqrt(d) * f  =  1
    mup_head_scale: float = 32.0  # 1/sqrt(d) * f  =  1
    mup_1d_init: float = 1 #0.640  # 1/sqrt(d) * f = 0.02
    mup_ffn_init: float = 1 #0.7575  # 1/sqrt(d) / 6rt(multiple_of_growf) * f  =  .02
    mup_attn_init: float = 1 #0.640  # 1/sqrt(d) / 4rt(emb_v * nheads / d) * f  =  .02
    mup_attn_temp: float = 1 #11.314  # 1/d * f  =  1/sqrt(d)

    # muP LRs
    mup_0d_lr: float = 0.001  # f  =  .001
    mup_1d_lr: float = 0.032  # 1/sqrt(d) * f  =  .001
    mup_2d_lr: float = 1.024  # 1/d * f = .001


class LLaMABlock(nn.Module):
    def __init__(self, config: LLaMAConfig, rotary_emb: RotaryEmbedding):
        super(LLaMABlock, self).__init__()
        self.config = config
        emb_kq = self.config.emb_dim // self.config.nheads
        emb_v = self.config.emb_dim // self.config.nheads

        self.ln = LayerNormParameterized(
            self.config.emb_dim,
            elementwise_scale=True,
            elementwise_shift=False,
            use_mean=False,
            eps=self.config.norm_eps,
            use_high_precision_pow=True,
        )
        self.ff_ln = LayerNormParameterized(
            self.config.emb_dim,
            elementwise_scale=True,
            elementwise_shift=False,
            use_mean=False,
            eps=self.config.norm_eps,
            use_high_precision_pow=True,
        )

        if self.config.kvheads == 0:
            kvheads = self.config.nheads
        else:
            kvheads = self.config.kvheads
            assert self.config.nheads % self.config.kvheads == 0

        self.attn = MultiHeadAttention(
            self.config.emb_dim,
            emb_kq,
            emb_v,
            self.config.nheads,
            kvheads,
            p_dropout=self.config.p_dropout,
            use_bias=self.config.attn_bias,
            position_encoder=rotary_emb,
<<<<<<< HEAD
            attn_scale=self.config.mup_attn_temp,
=======
            fused=(self.config.unfuse_strategy != "pre"),
            linear_config=self.config.linear_config,
>>>>>>> 183f5d19
        )
        self.ff_sub_layer = GatedLinearUnit(
            self.config.emb_dim,
            hidden_grow_factor=self.config.hidden_grow_factor,
            multiple_of=self.config.multiple_of,
            activation_fn=str_to_activation(self.config.activation_fn),
            p_dropout=self.config.p_dropout,
            use_bias=self.config.mlp_bias,
            fused=(self.config.unfuse_strategy != "pre"),
            linear_config=self.config.linear_config,
        )

        if self.config.p_dropout != 0:
            self.dropout = nn.Dropout(self.config.p_dropout)

    def forward(
        self,
        x,
        *,
        mask=None,
        position_ids=None,
        past_key_value_state=None,
        use_cache=False,
        is_causal_mask=False,
        attn_algorithm=None,
    ):
        # if the cache is not empty, we need to get the kv cache for self and cross attention
        self_attn_past_key_value = past_key_value_state
        # if past_key_value_state is not None:
        #     self_attn_past_key_value = past_key_value_state[:2]
        # else:
        #     self_attn_past_key_value = None

        # first we do MHA and Add&Norm
        residual = x
        x = self.ln(x)
        x = self.attn(
            q=x,
            mask=mask,
            position_ids=position_ids,
            attn_algorithm=attn_algorithm,
            past_key_value_state=self_attn_past_key_value,
            use_cache=use_cache,
            is_self=True,
            is_causal_mask=is_causal_mask,
        )
        cache = None
        if use_cache:
            x, cache = x
        if self.config.p_dropout != 0:
            x = self.dropout(x)
        # residual connection
        x = x + residual

        # then we do FF and Add&Norm
        residual = x
        x = self.ff_ln(x)
        x = self.ff_sub_layer(x)
        if self.config.p_dropout != 0:
            x = self.dropout(x)
        # another residual
        x = x + residual

        if use_cache:
            return (x, cache)
        else:
            return x


class LLaMA(nn.Module):
    def __init__(
        self,
        config: Optional[LLaMAConfig] = None,
        distributed_strategy: DistributedStrategy = NoOpStrategy,
        **kwargs,
    ):
        super(LLaMA, self).__init__()
        if config is not None:
            self.config = config
        else:
            self.config = LLaMAConfig()
        self.config = self.config.updated(**kwargs)
        self.distributed_strategy = distributed_strategy

        self.width = self.config.emb_dim
        self.pad_id = self.config.pad_id
        self.max_expected_seq_len = self.config.max_expected_seq_len

        shared = WordEmbedding(
            self.config.src_vocab_size,
            self.config.emb_dim,
            padding_idx=self.config.pad_id,
            abs_pos=False,
            reversible=True,
            tie_weights=self.config.tie_heads,
            bias=False,
        )

        # TP does not work with tied weights
        if (
            not isinstance(self.distributed_strategy, TensorParallelStrategy)
            or not self.config.tie_heads
        ):
            self.shared = self.distributed_strategy.distribute_module(shared)
        else:
            logger.warn(
                "You're using TP on a model with tied weights between head and embedding."
                "The tied weights won't be sharded, which can result in unexpected OOMs."
            )
            self.shared = shared

        self.rot_emb = RotaryEmbedding(
            dim=self.config.emb_dim // self.config.nheads,
            ntk_scaling=self.config.ntk_scaling,
            max_seq_len=self.config.max_expected_seq_len,
            ratio=self.config.rope_theta,
        )
        # RoPE init
        for device in set(
            [param.device for param in self.parameters()]
            + [buffer.device for buffer in self.buffers()]
        ):
            self.rot_emb.compute_freqs_cis(device, self.config.max_expected_seq_len)

        layers = []
        for i in range(self.config.nlayers):
            block: nn.Module = LLaMABlock(self.config, self.rot_emb)
            block = self.distributed_strategy.distribute_layer(block, i)
            layers.append(block)
        self.layers = nn.ModuleList(layers)

        dec_norm = LayerNormParameterized(
            self.config.emb_dim,
            elementwise_scale=True,
            elementwise_shift=False,
            use_mean=False,
            eps=self.config.norm_eps,
            use_high_precision_pow=True,
        )
        self.dec_norm = self.distributed_strategy.distribute_module(
            dec_norm, final_layers=True
        )

        if self.config.p_dropout:
            self.dropout = nn.Dropout(self.config.p_dropout)

    def get_config(self) -> LLaMAConfig:
        return self.config

    @classmethod
    def from_config(cls, config: LLaMAConfig) -> "LLaMA":
        return cls(config)

    def reset_parameters(self):
        # Call reset_parameters for relevant sub-layers
        for m in self.modules():
            if isinstance(m, MultiHeadAttention):
                m.reset_parameters(scale=self.config.mup_attn_init)
            elif isinstance(m, GatedLinearUnit):
                m.reset_parameters(scale=self.config.mup_ffn_init)
            elif isinstance(m, QKV):
                m.reset_parameters(scale=self.config.mup_attn_init)
            elif isinstance(m, WordEmbedding):
                m.reset_parameters(
                    scale=(
                        self.config.mup_1d_init,
                        self.config.mup_emb_scale,
                        self.config.mup_head_scale,
                    )
                )
            elif isinstance(m, LayerNormParameterized):
                m.reset_parameters()

    def validate_reset_parameters(self):
        # Verifies that the above self.reset_parameters() executed correctly.
        # This may not always be the case for distributed settings with sharded tensors,
        # such as FSDP or TP. Note that performing this check may require unsharding /
        # re-materializing the full model on a single rank to access the underlying tensors.
        tolerance = 1e-3

        def check_close(x):
            assert x.mean().abs() < tolerance
            assert x.std().sub(0.02).abs() < tolerance

        with torch.no_grad():
            for p in self.parameters():
                assert p.isnan().int().sum() == 0
                assert p.isinf().int().sum() == 0
            for m in self.modules():
                if isinstance(LayerNormParameterized):
                    if m.elementwise_scale:
                        assert m.weight.sum() == m.weight.numel()
                    if m.elementwise_shift:
                        assert m.bias.add(1).sum() == m.bias.numel()
                elif isinstance(WordEmbedding):
                    check_close(m.emb.weight)
                    check_close(m.head.weight)
                elif isinstance(GatedLinearUnit):
                    check_close(m.w1.weight)
                    check_close(m.w2.weight)
                    check_close(m.wg.weight)
                elif isinstance(MultiHeadAttention):
                    check_close(m.query.weight)
                    check_close(m.key.weight)
                    check_close(m.value.weight)
                    check_close(m.dense.weight)

    def _clean_up_rot_emb_cache(
        self,
        cached_freqs: dict[Optional[torch.device], dict[int, torch.Tensor]],
        max_seq_len_cached: dict[Optional[torch.device], int],
    ):
        # remove meta tensors from cached_freqs
        for dev in list(cached_freqs.keys()):
            for alp in list(cached_freqs[dev].keys()):
                if cached_freqs[dev][alp].device == torch.device("meta"):
                    del cached_freqs[dev][alp]
                    if len(cached_freqs[dev]) == 0:
                        del cached_freqs[dev]
                        del max_seq_len_cached[dev]

    def post_init(self):
        # This function is called in `get_model` after the model is
        # fully initalized on the correct device

        # if this model ties weights, they are tied here
        if self.config.tie_heads:
            # handle assignment of non-meta weights to meta parameters
            if self.shared.head.weight.device == torch.device("meta"):
                self.shared.head.weight = self.shared.emb.weight
            else:
                self.shared.emb.weight = self.shared.head.weight

        self._clean_up_rot_emb_cache(
            self.rot_emb.cached_freqs,
            self.rot_emb.max_seq_len_cached,
        )

        # init RoPE on the right device(s)
        for device in set(
            [param.device for param in self.parameters()]
            + [buffer.device for buffer in self.buffers()]
        ):
            self.rot_emb.compute_freqs_cis(device, self.config.max_expected_seq_len)

    def _helper(
        self,
        x_in,
        mask=None,
        position_ids=None,
        past_key_value_states=None,
        use_cache=False,
        attn_algorithm=None,
    ):
        # Embed the given vocabulary indices using the given attention mask, with pre-/post-norm and dropout as specified
        # x_in: batch_size x seq_len
        # mask: batch_size x seq_len x seq_len
        # bias: nheads x seq_len x seq_len
        if past_key_value_states is None or len(past_key_value_states) == 0:
            past_key_value_states = [None for _ in range(len(self.layers))]

        qlen = x_in.size(1)
        klen = x_in.size(1)

        # if we are using the cache, the key length needs to be extended with the past keys length
        if use_cache and past_key_value_states[0] is not None:
            klen += past_key_value_states[0][0].size(-2)

        # if mask is none, we need to specify causal mask
        if mask is None:
            # we are caching and can assume all 1s in the mask
            if use_cache and klen != 1 and qlen == 1:
                # b x h x qlen x kvlen
                is_causal_mask = False
            else:
                is_causal_mask = True
        else:
            is_causal_mask = False

        x_in = self.shared(x_in)

        # this is the output cache for all the decoder layers
        present_key_value_states = []

        for i, layer in enumerate(self.layers):
            output = layer(
                x=x_in,
                mask=mask,
                position_ids=position_ids,
                past_key_value_state=past_key_value_states[i],
                use_cache=use_cache,
                is_causal_mask=is_causal_mask,
                attn_algorithm=attn_algorithm,
            )

            if use_cache:
                x_in, present_key_value_state = output
                present_key_value_states.append(present_key_value_state)

            else:
                x_in = output

        dec_out = x_in
        dec_out = self.dec_norm(dec_out)
        if self.config.p_dropout:
            dec_out = self.dropout(dec_out)

        return dec_out, present_key_value_states

    def forward(
        self,
        x: torch.Tensor,
        mask: Optional[torch.Tensor] = None,
        position_ids: Optional[torch.Tensor] = None,
        past_key_value_states: Optional[List[Tuple[torch.Tensor, torch.Tensor]]] = None,
        use_cache: bool = False,
        only_last_token: bool = False,
        attn_algorithm: Optional[str] = None,
    ):
        output, cache = self._helper(
            x, mask, position_ids, past_key_value_states, use_cache, attn_algorithm
        )

        if only_last_token:
            output = output[:, -1, :]
        preds = self.shared(output, reverse=True)

        if use_cache:
            return preds, cache
        else:
            return preds


# Register common LLaMA variants with the model registration API

# a micro llama model to use with a char-level tokenizer
_micro_char_config = LLaMAConfig(
    emb_dim=192, nheads=4, nlayers=5, max_expected_seq_len=1024, src_vocab_size=256
)

_7b_config = LLaMAConfig()
_13b_config = LLaMAConfig(emb_dim=5120, nheads=40, nlayers=40)
# todo: add 35B config

_70b_config = LLaMAConfig(
    emb_dim=8192,
    multiple_of=4096,
    nheads=64,
    kvheads=8,
    nlayers=80,
    hidden_grow_factor=(1.3 * 8 / 3),
)

_8b_llama3_config = LLaMAConfig(
    src_vocab_size=128256,
    emb_dim=4096,
    norm_eps=1e-5,
    nheads=32,
    kvheads=8,
    nlayers=32,
    hidden_grow_factor=3.5,
    multiple_of=1024,
    max_expected_seq_len=8192,
    rope_theta=500_000.0,
)

# Granite configs
_granite_7b_config = LLaMAConfig(
    src_vocab_size=32008,
)

_granite_3b_code_config = LLaMAConfig(
    src_vocab_size=49152,
    emb_dim=2560,
    pad_id=0,
    hidden_grow_factor=10240 / 2560,
    multiple_of=1,
    p_dropout=0.1,
    max_expected_seq_len=2048,
    attn_bias=True,
    mlp_bias=True,
    tie_heads=True,
)

_granite_8b_code_config = LLaMAConfig(
    src_vocab_size=49152,
    emb_dim=4096,
    kvheads=8,
    nlayers=36,
    pad_id=0,
    hidden_grow_factor=14336 / 4096,
    multiple_of=1,
    p_dropout=0.1,
    max_expected_seq_len=4096,
    attn_bias=True,
    mlp_bias=True,
    tie_heads=True,
)

_architecture_name = "llama"


def _llama_factory_factory(config):
    def factory(**kwargs):
        return LLaMA(config, **kwargs)

    return factory


models.register_model(
    _architecture_name, "micro", _llama_factory_factory(_micro_char_config)
)
# Backwards compat
models.register_model(_architecture_name, "7b", _llama_factory_factory(_7b_config))
models.register_model(_architecture_name, "13b", _llama_factory_factory(_13b_config))
models.register_model(_architecture_name, "70b", _llama_factory_factory(_70b_config))

# LLama 2 family
models.register_model(_architecture_name, "2-7b", _llama_factory_factory(_7b_config))
models.register_model(_architecture_name, "2-13b", _llama_factory_factory(_13b_config))
models.register_model(_architecture_name, "2-70b", _llama_factory_factory(_70b_config))

# LLama 3 family
models.register_model(
    _architecture_name, "3-8b", _llama_factory_factory((_8b_llama3_config))
)

# Granite family
models.register_model(
    _architecture_name, "granite-7b", _llama_factory_factory((_granite_7b_config))
)
models.register_model(
    _architecture_name,
    "granite.code-3b",
    _llama_factory_factory((_granite_3b_code_config)),
)
models.register_model(
    _architecture_name,
    "granite.code-8b",
    _llama_factory_factory((_granite_8b_code_config)),
)


_convert_to_fused = lambda sd: serialization._legacy_mlp_glu_unfused_to_fused_adapter(
    serialization._legacy_attn_unfused_to_fused_adapter(sd)
)


def _rename_meta_weights_to_fms(orig_sd):
    replacements = [
        (r"^tok_embeddings", "shared.emb"),
        (r"^norm", "dec_norm"),
        (r"^output", "shared.head"),
        (r"^layers", "layers"),
        (r"\.attention\.", ".attn."),
        (r"attn\.wq", "attn.query"),
        (r"attn\.wk", "attn.key"),
        (r"attn\.wv", "attn.value"),
        (r"attn\.wo", "attn.dense"),
        (r"attention_norm", "ln"),
        (r"feed_forward\.w1", "ff_sub_layer.wg"),
        (r"feed_forward\.w2", "ff_sub_layer.w2"),
        (r"feed_forward\.w3", "ff_sub_layer.w1"),
        (r"ffn_norm", "ff_ln"),
    ]
    new_sd = {}
    for name, param in orig_sd.items():
        new_name = name
        for pattern, repl in replacements:
            new_name = re.sub(pattern, repl, new_name)
        new_sd[new_name] = param

    fused_sd = _convert_to_fused(new_sd)

    return fused_sd


def _hf_sd_to_fms_sd(hf_sd: Mapping) -> Mapping:
    replacements = [
        (r"^lm_head.weight", "shared.head.weight"),
        (r"^model.embed_tokens.weight", "shared.emb.weight"),
        (r"^model.norm", "dec_norm"),
        (r"^model.layers", "layers"),
        (r"self_attn\.k_proj", "attn.key"),
        (r"self_attn\.v_proj", "attn.value"),
        (r"self_attn\.q_proj", "attn.query"),
        (r"self_attn\.o_proj", "attn.dense"),
        (r"mlp\.gate_proj", "ff_sub_layer.wg"),
        (r"mlp\.up_proj", "ff_sub_layer.w1"),
        (r"mlp\.down_proj", "ff_sub_layer.w2"),
        (r"input_layernorm", "ln"),
        (r"post_attention_layernorm", "ff_ln"),
    ]
    new_sd = {}

    trans_required_pattern = re.compile("layers.[0-9]+.attn.(query|key).(weight|bias)")
    for name, param in hf_sd.items():
        new_name = name
        for pattern, repl in replacements:
            new_name = re.sub(pattern, repl, new_name)
        new_sd[new_name] = param

        # hf -> fms requires a transpose operation for the query and key
        # weight and bias parameters
        # This transpose is due to the different implementation of RoPE in
        # HF and FMS. While FMS follows the original RoPE paper
        # (https://arxiv.org/abs/2104.09864), HF has its own implementation
        # that doesn't respect the order of outputs. This is OK as long as you
        # rearrange the weights of the query and key projections, as the
        # combination projection + RoPE ends up producing the same outputs.
        # Therefore, to make FMS produce the correct order of outputs when
        # loading from an HF checkpoint, we need to undo the transformation
        # that HF does from the original Meta weights:
        if bool(trans_required_pattern.match(new_name)):
            temp = new_sd[new_name]
            # nheads is used in the transformation required for hf->fms
            if temp.size(0) == 2560:
                head_size = 80  # granite 3b code
            else:
                head_size = 128  # every other Llama model in existence
            nheads = int(temp.size(0) / head_size)

            if temp.dim() == 2:  # weight
                temp_view = temp.view(nheads, 2, -1, temp.size(1))
            else:  # bias
                temp_view = temp.view(nheads, 2, -1)
            temp = temp_view.transpose(1, 2).reshape(*temp.size())

            new_sd[new_name] = temp

    fused_sd = _convert_to_fused(new_sd)

    return fused_sd


# TODO: this adapter is not called, it's for reference of
# non-gptq unfused-ckpt-to-unfused-model process
# Similar to _hf_sd_to_fms_sd, except:
# 1) loads self_attn into attn.in_proj (not just attn)
# 2) transpose pattern of attn.in_proj
# 3) does not FUSE parameters at the end
def _hf_unfused_sd_to_fms_unfused_sd(hf_sd: Mapping) -> Mapping:
    replacements = [
        (r"^lm_head.weight", "shared.head.weight"),
        (r"^model.embed_tokens.weight", "shared.emb.weight"),
        (r"^model.norm", "dec_norm"),
        (r"^model.layers", "layers"),
        (r"self_attn\.k_proj", "attn.in_proj.key"),
        (r"self_attn\.v_proj", "attn.in_proj.value"),
        (r"self_attn\.q_proj", "attn.in_proj.query"),
        (r"self_attn\.o_proj", "attn.dense"),
        (r"mlp\.gate_proj", "ff_sub_layer.wg"),
        (r"mlp\.up_proj", "ff_sub_layer.w1"),
        (r"mlp\.down_proj", "ff_sub_layer.w2"),
        (r"input_layernorm", "ln"),
        (r"post_attention_layernorm", "ff_ln"),
    ]
    new_sd = {}

    trans_required_pattern = re.compile(
        "layers.[0-9]+.attn.in_proj.(query|key).(weight|bias)"
    )
    for name, param in hf_sd.items():
        new_name = name
        for pattern, repl in replacements:
            new_name = re.sub(pattern, repl, new_name)
        new_sd[new_name] = param

        # hf -> fms requires a transpose operation for the query and key
        # weight and bias parameters
        if bool(trans_required_pattern.match(new_name)):
            temp = new_sd[new_name]
            # nheads is used in the transformation required for hf->fms
            if temp.size(0) == 2560:
                head_size = 80  # granite 3b code
            else:
                head_size = 128  # every other Llama model in existence
            nheads = int(temp.size(0) / head_size)

            if temp.dim() == 2:  # weight
                temp_view = temp.view(nheads, 2, -1, temp.size(1))
            else:  # bias
                temp_view = temp.view(nheads, 2, -1)
            temp = temp_view.transpose(1, 2).reshape(*temp.size())

            new_sd[new_name] = temp

    return new_sd


# TODO: merge with standard _hf_sd_to_fms_sd adapter
# Very similar except:
# 1) add in_proj to q,k,v
# 2) qparams to transpose are qweight|scales|qzeros (not weight|bias)
# 3) fully transpose params before & after processing
def _gptq_unfused_sd_to_fms_unfused_sd(hf_sd: Mapping) -> Mapping:
    replacements = [
        (r"^lm_head.weight", "shared.head.weight"),
        (r"^model.embed_tokens.weight", "shared.emb.weight"),
        (r"^model.norm", "dec_norm"),
        (r"^model.layers", "layers"),
        (r"self_attn\.k_proj", "attn.in_proj.key"),
        (r"self_attn\.v_proj", "attn.in_proj.value"),
        (r"self_attn\.q_proj", "attn.in_proj.query"),
        (r"self_attn\.o_proj", "attn.dense"),
        (r"mlp\.gate_proj", "ff_sub_layer.wg"),
        (r"mlp\.up_proj", "ff_sub_layer.w1"),
        (r"mlp\.down_proj", "ff_sub_layer.w2"),
        (r"input_layernorm", "ln"),
        (r"post_attention_layernorm", "ff_ln"),
    ]
    fms_unfused_sd = {}
    trans_required_pattern = re.compile(
        "layers.[0-9]+.attn.in_proj.(query|key).(qweight|scales|qzeros)"
    )
    for hf_name, param in hf_sd.items():
        fms_name = hf_name
        for pattern, repl in replacements:
            fms_name = re.sub(pattern, repl, fms_name)
        fms_unfused_sd[fms_name] = param

        # hf -> fms requires a transpose operation for the query and key
        # weight and bias parameters
        # Differently from hf-to-fms conversion, GPTQ qweights are [in_feat, out_feat]
        # and are fully transposed before & after process
        # FIXME: is unpack/transpose/repack for qweight and qzeros also needed?
        # is there any combination of group quantization that requires unpacking?
        if bool(trans_required_pattern.match(fms_name)):
            param_t_size = param.t().size()

            # TODO: less hardcoded way to determine head_size?
            if param_t_size[1] == 2560:
                head_size = 80  # granite 3b code
            else:
                head_size = 128  # every other Llama model in existence
            nheads = int(param_t_size[0] / head_size)

            fms_unfused_sd[fms_name] = (
                param.t()
                .view(nheads, 2, -1, param_t_size[1])
                .transpose(1, 2)
                .reshape(*param_t_size)
                .t()
            )
    return fms_unfused_sd


serialization.register_adapter("llama", "meta", _rename_meta_weights_to_fms)
serialization.register_adapter("llama", "hf", _hf_sd_to_fms_sd)
serialization.register_adapter("llama", "fms.pre0.0.6", _convert_to_fused)
serialization.register_adapter(
    "llama", "gptq_hf_unfused", _gptq_unfused_sd_to_fms_unfused_sd
)


def convert_hf_llama(hf_model: "LlamaForCausalLM") -> LLaMA:  # type: ignore
    """
    Convert a Llama huggingface model to an fms model

    Parameters
    ----------
    hf_model: LlamaForCausalLM
        a Llama Huggingface model

    Returns
    -------
    LLaMA
        an FMS LLaMA model
    """

    if not _has_hf:
        raise ImportError(
            "in order to convert huggingface weights, you need to have transformers installed"
        )

    import re

    config = LLaMAConfig(
        src_vocab_size=hf_model.config.vocab_size,
        emb_dim=hf_model.config.hidden_size,
        norm_eps=hf_model.config.rms_norm_eps,
        nheads=hf_model.config.num_attention_heads,
        nlayers=hf_model.config.num_hidden_layers,
        hidden_grow_factor=hf_model.config.intermediate_size
        / hf_model.config.hidden_size,
        multiple_of=1,  # this is set to 1 as it is encoded in the hidden dimension
        activation_fn=hf_model.config.hidden_act,
        max_expected_seq_len=hf_model.config.max_position_embeddings,
        rope_theta=hf_model.config.rope_theta,
    )
    model = LLaMA(config)
    count_parameters = lambda m: sum(p.numel() for p in m.parameters())
    assert count_parameters(model) == count_parameters(hf_model)

    hf_sd = hf_model.model.state_dict()

    replacements = [
        (r"^embed_tokens.weight", "shared.emb.weight"),
        (r"^norm", "dec_norm"),
        (r"^layers", "layers"),
        (r"self_attn\.k_proj", "attn.key"),
        (r"self_attn\.v_proj", "attn.value"),
        (r"self_attn\.q_proj", "attn.query"),
        (r"self_attn\.o_proj", "attn.dense"),
        (r"mlp\.gate_proj", "ff_sub_layer.wg"),
        (r"mlp\.up_proj", "ff_sub_layer.w1"),
        (r"mlp\.down_proj", "ff_sub_layer.w2"),
        (r"input_layernorm", "ln"),
        (r"post_attention_layernorm", "ff_ln"),
    ]
    new_sd = {}
    for name, param in hf_sd.items():
        new_name = name
        for pattern, repl in replacements:
            new_name = re.sub(pattern, repl, new_name)
        new_sd[new_name] = param

    model.load_state_dict(new_sd, strict=False)
    model.shared.head.weight = hf_model.lm_head.weight

    # model.rot_emb.freqs = hf_model.model.layers[0].self_attn.rotary_emb.inv_freq
    for layer in model.layers:
        q = layer.attn.query.weight.data
        q = (
            q.view(model.config.nheads, 2, -1, q.size(1))
            .transpose(1, 2)
            .reshape(*q.size())
        )
        layer.attn.query.weight.data = q

        k = layer.attn.key.weight.data
        k = (
            k.view(model.config.nheads, 2, -1, k.size(1))
            .transpose(1, 2)
            .reshape(*k.size())
        )
        layer.attn.key.weight.data = k

    return model<|MERGE_RESOLUTION|>--- conflicted
+++ resolved
@@ -111,12 +111,9 @@
             p_dropout=self.config.p_dropout,
             use_bias=self.config.attn_bias,
             position_encoder=rotary_emb,
-<<<<<<< HEAD
             attn_scale=self.config.mup_attn_temp,
-=======
             fused=(self.config.unfuse_strategy != "pre"),
             linear_config=self.config.linear_config,
->>>>>>> 183f5d19
         )
         self.ff_sub_layer = GatedLinearUnit(
             self.config.emb_dim,
