--- conflicted
+++ resolved
@@ -24,10 +24,7 @@
     value_cache = value_cache.contiguous()
     slot_mapping = slot_mapping.contiguous()
     cache_ops.reshape_and_cache(key, value, key_cache, value_cache, slot_mapping)
-<<<<<<< HEAD
-=======
     torch.cuda.synchronize()
->>>>>>> c1cc9bc0
     return key_cache.contiguous(), value_cache.contiguous()
 
 # make_fallback(torch.ops.paged_attention.reshape_and_cache, require_contiguous)
@@ -49,13 +46,8 @@
     head_mapping = head_mapping.contiguous()
     block_tables = block_tables.contiguous()
     context_lens = context_lens.contiguous()
-
-<<<<<<< HEAD
-    attention_ops.paged_attention_v1(out, query, key_cache, value_cache, head_mapping, scale, block_tables, context_lens, block_size, max_context_len, alibi_slopes)
-=======
     ops.paged_attention_v1(out, query, key_cache, value_cache, head_mapping, scale, block_tables, context_lens, block_size, max_context_len, alibi_slopes)
     torch.cuda.synchronize()
->>>>>>> c1cc9bc0
     return out.contiguous()
 
 # make_fallback(torch.ops.paged_attention.paged_attention_v1, require_contiguous)
@@ -371,11 +363,7 @@
             "sequence_ids": sequence_ids,
             "context_lengths": context_lengths,
             "max_sequence_length": max_sequence_length,
-<<<<<<< HEAD
             "position_offset": position_offset,
-=======
-            "position_offset": None if is_prompt else torch.tensor([max_sequence_length - 1], dtype=torch.int64, device="cuda").unsqueeze(0).repeat(len(sequence_ids), 1),
->>>>>>> c1cc9bc0
             "slot_mapping": slot_mapping,
             "block_tables": block_tables,
             "type": "paged_attention",
