--- conflicted
+++ resolved
@@ -86,14 +86,9 @@
         """
         if self.do_pooling:
             x = x[:, 0]
-<<<<<<< HEAD
-            x = self.pooler_linear(x)
-            x = self.pooler_act(x)
-=======
             if self.apply_pooling_fn:
                 x = self.pooler_linear(x)
                 x = self.pooler_act(x)
->>>>>>> c43a9026
         x = self.dense(x)
         x = self.act(x)
         x = self.dropout(x)
