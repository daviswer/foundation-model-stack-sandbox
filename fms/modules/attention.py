import abc
from typing import Dict, List, Optional, Set, Tuple

import torch
import torch.distributed
from torch import Tensor, nn
from torch.distributed.distributed_c10d import ProcessGroup
from torch.nn import functional as F

from fms import distributed
from fms.distributed.tensorparallel import (
    copy_to_tensor_model_parallel_region,
    reduce_from_tensor_model_parallel_region,
)
from fms.modules.layernorm import LayerNormParameterized
from fms.modules.positions import PositionEncoder
from fms.modules.tp import TPModule


<<<<<<< HEAD
def get_scan_plan(x, fmap, h):
    # x: b n d
    # plan: for each level, which entries to avg from previous level ([l] n' 2)
    # inds: which level and entry to pull from in populating heads (n h 2) -> (n h)
    b, n, d = x.size()
    # Form ruler-tick progression sequence
    levels = sum(
        [
            torch.arange(n, device=x.device)
            .remainder(2**i)
            .sub(2**i - 1)
            .sign()
            .add(1)
            for i in range(n.bit_length())
        ]
    ).roll(1, 0)
    plan = [
        torch.zeros(0, 2, device=x.device, dtype=torch.int)
        for _ in range(len(fmap) + 2)
    ]  # [l] 0 2
    plan[1] = (
        torch.arange(x.size(1) + 1, device=x.device, dtype=torch.int)
        .unsqueeze(1)
        .expand(-1, 2)
    )
    inds = torch.zeros(n, h, 2, device=x.device, dtype=torch.long)  # n h 2
    inds[:, 0, 1] = torch.arange(n, device=inds.device, dtype=inds.dtype) + 1
    inds[:, :, 0] = 1
    ilist = list(range(1, n))
    for i in ilist:
        m = fmap.get(levels[i].item(), h)
        inds[i, 1:m] = inds[i - 1, : m - 1]
        if m < h:
            inds[i, m + 1 :] = inds[i - 1, m + 1 :]
            prev = inds[i - 1, m - 1 : m + 1].flip([0])  # 2 2
            assert prev[0, 0] == min(levels[i], len(fmap) + 1) or prev[0, 1] == 0, (
                levels[i],
                prev[0, 0],
            )
            assert prev[1, 0] == min(levels[i], len(fmap) + 1) or prev[1, 1] == 0, (
                levels[i],
                prev[1, 0],
            )
            level = plan[levels[i] + 1]
            inds[i, m, 0] = levels[i] + 1
            inds[i, m, 1] = level.size(0)
            plan[levels[i] + 1] = torch.cat(
                [plan[levels[i] + 1], prev[:, 1][None]], dim=0
            )
    # Flatten inds (indexing into flattened plan/cache) (n h)
    ls = [p.size(0) for p in plan]
    ls = [0] + ls[:-1]
    offset = torch.tensor(ls, device=inds.device).cumsum(0)
    offset = offset[inds[:, :, 0]]
    inds = offset + inds[:, :, 1]
    return plan + [inds]
=======
class QKV(nn.Module, metaclass=abc.ABCMeta):
    """Simple module for applying qkv in attention"""

    def __init__(
        self,
        emb_dim: int,
        nheads: int,
        kvheads: int,
        emb_kq_per_head: int,
        emb_v_per_head: int,
        use_bias: bool,
        *args,
        **kwargs,
    ):
        super().__init__(*args, **kwargs)
        self.emb_dim = emb_dim
        self.nheads = nheads
        self.kvheads = kvheads
        self.emb_kq_per_head = emb_kq_per_head
        self.emb_v_per_head = emb_v_per_head
        self.use_bias = use_bias

    @abc.abstractmethod
    def forward(
        self, q: torch.Tensor, k: Optional[torch.Tensor], v: Optional[torch.Tensor]
    ) -> Tuple[torch.Tensor, torch.Tensor, torch.Tensor]:
        """applies query/key/value transformations on q, k, v inputs respectively and returns the resulting values

        Args:
            q: torch.Tensor
                the query tensor
            k: Optional[torch.Tensor]
                the optional key tensor
            v: Optional[torch.Tensor]
                the optional value tensor

        Returns:
        Tuple[torch.Tensor, torch.Tensor, torch.Tensor]
            the query, key, and value computed
        """
        pass

    @abc.abstractmethod
    def reset_parameters(self):
        """resets the query, key, and value weights for training

        Args:
            gain: int
                gain for std in norm (default is 1)
        """
        pass


class UnfusedQKV(QKV):
    """
    Unfused Weights implementation of QKV
    """

    def __init__(
        self,
        emb_dim: int,
        nheads: int,
        kvheads: int,
        emb_kq_per_head: int,
        emb_v_per_head: int,
        use_bias: bool,
        *args,
        **kwargs,
    ):
        super().__init__(
            emb_dim,
            nheads,
            kvheads,
            emb_kq_per_head,
            emb_v_per_head,
            use_bias,
            *args,
            **kwargs,
        )
        self.query = nn.Linear(
            self.emb_dim, self.nheads * self.emb_kq_per_head, bias=use_bias
        )
        self.key = nn.Linear(
            self.emb_dim, self.kvheads * self.emb_kq_per_head, bias=use_bias
        )
        self.value = nn.Linear(
            self.emb_dim, self.kvheads * self.emb_v_per_head, bias=use_bias
        )

    def reset_parameters(self):
        for m in self.modules():
            if isinstance(m, nn.Linear):
                nn.init.trunc_normal_(m.weight, mean=0.0, std=0.02)
                if self.use_bias:
                    m.bias.data.zero_()

    def forward(
        self, q: torch.Tensor, k: Optional[torch.Tensor], v: Optional[torch.Tensor]
    ) -> Tuple[torch.Tensor, torch.Tensor, torch.Tensor]:
        if k is None and v is None:
            k = q
            v = q
        elif k is None or v is None:
            raise ValueError(
                "both k and v must either be given as tensors or both None"
            )

        # b x h x qlen x ds
        queries = self.query(q)
        keys = self.key(k)
        values = self.value(v)
        return queries, keys, values


class FusedQKV(QKV):
    """
    Fused Weights implementation of QKV
    """

    def __init__(
        self,
        emb_dim: int,
        nheads: int,
        kvheads: int,
        emb_kq_per_head: int,
        emb_v_per_head: int,
        use_bias: bool,
        *args,
        **kwargs,
    ):
        super().__init__(
            emb_dim,
            nheads,
            kvheads,
            emb_kq_per_head,
            emb_v_per_head,
            use_bias,
            *args,
            **kwargs,
        )
        self.splits = [
            self.nheads * self.emb_kq_per_head,
            self.kvheads * self.emb_kq_per_head,
            self.kvheads * self.emb_v_per_head,
        ]

        self.qkv_fused = nn.Linear(
            self.emb_dim,
            sum(self.splits),
            bias=self.use_bias,
        )

    def reset_parameters(self):
        nn.init.trunc_normal_(self.qkv_fused.weight, mean=0.0, std=0.02)
        if self.use_bias:
            self.qkv_fused.bias.data.zero_()

    def forward(
        self, q: torch.Tensor, k: Optional[torch.Tensor], v: Optional[torch.Tensor]
    ) -> Tuple[torch.Tensor, torch.Tensor, torch.Tensor]:
        if (k is None and v is None) or (k is q and v is q):
            qkv = q
        else:
            raise ValueError("q, k, and v must be the same or k and v must be None")
        return self.qkv_fused(qkv).split(self.splits, dim=-1)
>>>>>>> d04def43


class MultiHeadAttention(nn.Module):
    """
    Performs multi-headed self- or cross-attention, with optional attention masking.
    ...
    Args
    ----
    emb_dim : int
        Latent dimensionality of input and output tensors.
    emb_kq : int
        Latent dimensionality of each head in key and query projections (attention dimension).
    emb_v : int
        Latent dimensionality of each head in value projection (mixing dimension).
    nheads : int
        Number of attention heads.
    p_dropout : float|None
        Dropout probability. Must be in range [0,1]. If 0 or None, dropout will not be used.
    use_bias : bool
        Include bias terms in fully-connected sublayers?
    fused: bool
        if True, qkv weights will be fused, otherwise qkv weights will be unfused
    """

    def __init__(
        self,
        emb_dim,
        emb_kq,
        emb_v,
        nheads,
        kvheads,
        p_dropout=None,
        use_bias=False,
        position_encoder: Optional[PositionEncoder] = None,
        fused: bool = True,
    ):
        super(MultiHeadAttention, self).__init__()
        self.nheads = nheads
        self.kvheads = kvheads
        self.emb_dim = emb_dim
        self.emb_kq_per_head = emb_kq
        self.emb_v_per_head = emb_v
        self.p_dropout = p_dropout if p_dropout is not None else 0.0
        self.use_bias = use_bias
        self.fused = fused

        self.in_proj: QKV = (FusedQKV if self.fused else UnfusedQKV)(
            self.emb_dim,
            self.nheads,
            self.kvheads,
            self.emb_kq_per_head,
            self.emb_v_per_head,
            self.use_bias,
        )

        self.dense = nn.Linear(
            self.nheads * self.emb_v_per_head, self.emb_dim, bias=use_bias
        )
        if self.p_dropout:
            self.attn_dropout = nn.Dropout(self.p_dropout)
        self.position_encoder = position_encoder
        self.ln_k = LayerNormParameterized(
            kvheads * emb_kq, use_high_precision_pow=True
        )
        self.ln_v = LayerNormParameterized(emb_v, use_high_precision_pow=True)

        self.inp_len = 0
        self.plan = None

        fmap = {8 - i: 64 - (i) ** 2 for i in range(8)}
        fmap.pop(8)
        fmap.pop(7)
        self.fmap = fmap
        self.cache_size = 64

    def reset_parameters(self):
        for m in self.modules():
            if isinstance(m, nn.Linear):
                nn.init.trunc_normal_(m.weight, mean=0.0, std=0.02)
                if self.use_bias:
                    m.bias.data.zero_()
<<<<<<< HEAD
            elif isinstance(m, LayerNormParameterized):
=======
            elif isinstance(m, QKV):
>>>>>>> d04def43
                m.reset_parameters()

    def to_tp(self, group: ProcessGroup) -> "TPMultiHeadAttention":
        return TPMultiHeadAttention.import_module(self, group)

    def scan(self, x, plan, ln, i):
        """
        Takes input x of shape [b n ...] and scan plan, computes recursive sums, and
        extracts cache values into the dimension specified by i > 1.
        Final output shape is therefore [b n ... c ...] with c the cache size.
        Applies specified LN to cache, so LN size should match x.size(-1).
        """
        assert i > 1, "Output must maintain batch and seqlen in first two dimensions"
        s = x.size()
        inds = plan[-1]  # n h
        plan = plan[:-1]
        # Plan and inds are formed, construct cache via recursive sums
        cache = [None for _ in plan]
        cache[1] = nn.functional.pad(x.view(s[0], s[1], -1), (0, 0, 1, 0)).view(
            s[0], s[1] + 1, *s[2:]
        )  # b n ... d
        for j in range(2, len(cache)):
            cache[j] = (
                cache[j - 1]
                .index_select(1, plan[j].view(-1))
                .view(s[0], -1, 2, *s[2:])
                .sum(2)
                .div(2**0.5)
            )
        cache = torch.cat(cache[1:], dim=1)  # b n' ...d
        cache = ln(cache)
        cache = cache.unsqueeze(i).expand(
            *[-1] * i, inds.size(-1), *[-1] * (len(s) - i)
        )  # b n' ... h ...
        inds = inds.view(
            1, inds.size(0), *[1] * (i - 2), inds.size(1), *[1] * (len(s) - i)
        )  # b n 111 h 111
        inds = inds.expand(s[0], -1, *s[2:i], -1, *s[i:])  # b n ... h ...
        return cache.gather(1, inds)  # b n ... h ...

    def forward(
        self,
        q: torch.Tensor,
        k: Optional[torch.Tensor] = None,
        v: Optional[torch.Tensor] = None,
        mask: Optional[Tensor] = None,
        position_ids=None,
        attn_algorithm=None,
        past_key_value_state: Optional[Tuple[Tensor, Tensor]] = None,
        use_cache=False,
        is_self=True,
        is_causal_mask=False,
    ):
        """
        past_key_value_state: tuple
            the cache to be used in attention of the form (<self/cross>_key, <self/cross>_value)
        position_ids: Optional[torch.LongTensor]
            The position of each of the tokens encoded in q and k. Used for RoPE embeddings
        use_cache: bool
            if True, the kv states for self/cross attention will be saved, otherwise they will not be saved
        is_self: bool
            if True, this will perform self attention, otherwise this will perform cross attention. Note: This will
            only be used in the case that use_cache=True. This may be removed in future

        Returns
        -------
        tensor or tuple
            If use_cache=False, only the hidden state will be returned as a tensor. If use_cache=True, a tuple will be
            returned in the form (hidden_state, cache) where hidden_state is a tensor and cache is of the form specified
            in past_key_value_state
        """
        # q, k, v: batch_size x seq_len x emb_dim
        # mask: batch_size x seq_len x seq_len
        batch_size, q_len, _ = q.size()
<<<<<<< HEAD
        kv_len = k.size(1)

        # if kv_len mismatch, build new scan plan
        if kv_len != self.inp_len:
            self.inp_len = kv_len
            with torch.no_grad():
                self.plan = get_scan_plan(k, self.fmap, self.cache_size)

        # split emb_dim as nheads*emb_dim_per_head
        # b x h x qlen x ds
        queries = self.query(q).view(
            batch_size, q_len, self.nheads, self.emb_kq_per_head
        )
=======
>>>>>>> d04def43

        # if this is self attention, we always recompute
        # cross attention only gets computed when a cache does not exist
        # if we dont have the cache yet, we need to compute
        # d x (h x ds)
        # b x kvlen x d
        # b x kvlen x h x ds
        # b x h x kvlen x ds
        # todo: Cross attention (This always is true for now)
        if is_self or past_key_value_state is None:
            q_out, k_out, v_out = self.in_proj(q, k, v)

            # note: transposes will be moved in a later PR to fix dis-contiguous tensor issues
            queries = q_out.view(batch_size, q_len, self.nheads, self.emb_kq_per_head)
            keys = k_out.view(batch_size, q_len, self.kvheads, self.emb_kq_per_head)
            values = v_out.view(batch_size, q_len, self.kvheads, self.emb_v_per_head)

            # You want to apply rotary embeddings pre-cache
            if self.position_encoder is not None:
                queries, keys = self.position_encoder.adjusted_qk(
                    queries, keys, position_ids, past_key_value_state, use_cache
                )

        queries = queries / (self.emb_kq_per_head**0.5)  # b l h d

        # Build telescoping cache
        # k/v: b l h d
        keys = keys.view(batch_size, kv_len, -1)
        keys = self.scan(keys, self.plan, self.ln_k, 3).unflatten(
            2, (self.kvheads, self.emb_kq_per_head)
        )  # b l h d 64
        values = self.scan(values, self.plan, self.ln_v, 3)  # b l h 64 d

        # if you want to use caching and past_key_value_state is not None meaning you have values in your cache
        if (
            use_cache
            and past_key_value_state is not None
            and past_key_value_state[0].numel() > 0
        ):
            if is_self:
                keys = torch.cat((past_key_value_state[0], keys), dim=2)
                values = torch.cat((past_key_value_state[1], values), dim=2)
            else:
                keys = past_key_value_state[0]
                values = past_key_value_state[1]

        # Merge rel pos bias and mask into single float mask
        if mask is not None:
            # Our expected mask format is bs x q_len x k_len, so to make it broadcastable
            # we need to create the nheads dimension
            while len(mask.size()) != 4:  # expects bs (x nheads) x q_len x kv_len
                mask = mask.unsqueeze(1)

        if self.position_encoder is not None:
            attn_mask: Optional[Tensor] = self.position_encoder.adjusted_mask(
                mask, queries, keys, past_key_value_state, use_cache
            )
        else:
            attn_mask = mask

        # Expand kv so black-box attn will work
        expansion = self.nheads // self.kvheads
        queries = queries.unflatten(2, (self.kvheads, expansion))  # b l h e d

        # b l h e d, b l h d 64
        attn = queries.matmul(keys)  # b l h e 64
        attn = attn.softmax(4)
        # b l h e 64, b l h 64 d
        attn = attn.matmul(values)  # b l h e d

        attn = attn.reshape(batch_size, q_len, self.nheads * self.emb_v_per_head)
        out = self.dense(attn)

        # if use_cache=True, we return the hidden_state as well as the kv cache
        if use_cache:
            return out, (keys, values)
        else:
            return out


class TPMultiHeadAttention(MultiHeadAttention, TPModule):
    """
    Performs multi-headed self- or cross-attention, with optional attention masking.
    This subclass adds support for Tensor Parallel
    ...
    Args
    ----
    Check MultiHeadAttention for up-to-date docs

    world_size: int
        the number of processes running this model in TP
    rank: int
        the index of this process wrt to the rest running the model in TP
    """

    def __init__(
        self,
        emb_dim,
        emb_kq,
        emb_v,
        nheads,
        kvheads,
        p_dropout=None,
        use_bias=False,
        position_encoder: Optional[PositionEncoder] = None,
        fused: bool = True,
        group: Optional[ProcessGroup] = None,
    ):
        assert torch.distributed.is_initialized()

        rank, world_size = distributed.rank_and_world(group)
        assert (
            nheads % world_size == 0
        ), "The number of heads must be divisible by world size"
        assert (kvheads >= world_size and kvheads % world_size == 0) or (
            kvheads < world_size and world_size % kvheads == 0
        ), "the kv heads must be divisible by the world size or the world size must be divisible by kv heads"
        MultiHeadAttention.__init__(
            self,
            emb_dim,
            emb_kq,
            emb_v,
            nheads // world_size,
            (kvheads // world_size) if kvheads >= world_size else 1,
            p_dropout,
            use_bias,
            position_encoder,
            fused,
        )
        self.pre_tp_nheads = nheads
        self.pre_tp_kvheads = kvheads
        self.setup_tp(rank, world_size)

    def load_weights(
        self,
        tensor_values: Dict[str, torch.Tensor],
    ):
        used_keys: Set[str] = set()
        dense_weight = self._get_sd_weight(
            tensor_values, used_keys, ["dense", "weight"]
        )
        if self.use_bias:
            dense_bias = self._get_sd_weight(
                tensor_values, used_keys, ["dense", "bias"]
            )

        # 1. Grab the weights from tensor_values
        if self.fused:
            qkv_weight = self._get_sd_weight(
                tensor_values, used_keys, ["qkv_fused", "weight"]
            )
            if self.use_bias:
                qkv_bias = self._get_sd_weight(
                    tensor_values, used_keys, ["qkv_fused", "bias"]
                )

            # 2. Raise exceptions
            if len(tensor_values) > (4 if self.use_bias else 2):
                unused_keys = set(tensor_values.keys()).difference(used_keys)
                raise AttributeError(f"Unused weight(s): {', '.join(unused_keys)}")

            # 3. Load and shard the weights
            # The number in max_partition_sizes will signify the largest world size
            # til we need to duplicate.  For instance if we have nheads=16 and
            # world_size=32, then first 2 ranks will get first 1/16th of query
            self.sharded_copy(
                self.in_proj.qkv_fused.weight,
                qkv_weight,
                0,
                [self.pre_tp_nheads, self.pre_tp_kvheads, self.pre_tp_kvheads],
            )
            self.sharded_copy(self.dense.weight, dense_weight, 1, [self.world_size])
            if self.use_bias:
                self.sharded_copy(
                    self.in_proj.qkv_fused.bias,
                    qkv_bias,
                    0,
                    [self.pre_tp_nheads, self.pre_tp_kvheads, self.pre_tp_kvheads],
                )
                self.sharded_copy(
                    self.dense.bias, dense_bias, 1, [self.world_size], False
                )

        else:
            query_weight = self._get_sd_weight(
                tensor_values, used_keys, ["query", "weight"]
            )
            key_weight = self._get_sd_weight(
                tensor_values, used_keys, ["key", "weight"]
            )
            value_weight = self._get_sd_weight(
                tensor_values, used_keys, ["value", "weight"]
            )

            if self.use_bias:
                query_bias = self._get_sd_weight(
                    tensor_values, used_keys, ["query", "bias"]
                )
                key_bias = self._get_sd_weight(
                    tensor_values, used_keys, ["key", "bias"]
                )
                value_bias = self._get_sd_weight(
                    tensor_values, used_keys, ["value", "bias"]
                )

            # 2. Raise exceptions
            if len(tensor_values) > (8 if self.use_bias else 4):
                unused_keys = set(tensor_values.keys()).difference(used_keys)
                raise AttributeError(f"Unused weight(s): {', '.join(unused_keys)}")

            # 3. Load and shard the weights
            # The number in max_partition_sizes will signify the largest world size
            # til we need to duplicate.  For instance if we have nheads=16 and
            # world_size=32, then first 2 ranks will get first 1/16th of query
            self.sharded_copy(
                self.in_proj.query.weight, query_weight, 0, [self.pre_tp_nheads]
            )
            self.sharded_copy(
                self.in_proj.key.weight, key_weight, 0, [self.pre_tp_kvheads]
            )
            self.sharded_copy(
                self.in_proj.value.weight, value_weight, 0, [self.pre_tp_kvheads]
            )
            self.sharded_copy(self.dense.weight, dense_weight, 1, [self.world_size])
            if self.use_bias:
                self.sharded_copy(
                    self.in_proj.query.bias, query_bias, 0, [self.pre_tp_nheads]
                )
                self.sharded_copy(
                    self.in_proj.key.bias, key_bias, 0, [self.pre_tp_kvheads]
                )
                self.sharded_copy(
                    self.in_proj.value.bias, value_bias, 0, [self.pre_tp_kvheads]
                )
                self.sharded_copy(
                    self.dense.bias, dense_bias, 1, [self.world_size], False
                )

    @staticmethod
    def import_module(
        mha: MultiHeadAttention, group: ProcessGroup
    ) -> "TPMultiHeadAttention":
        tp_mha = TPMultiHeadAttention(
            emb_dim=mha.emb_dim,
            emb_kq=mha.emb_kq_per_head,
            emb_v=mha.emb_v_per_head,
            nheads=mha.nheads,
            kvheads=mha.kvheads,
            p_dropout=mha.p_dropout,
            use_bias=mha.use_bias,
            position_encoder=mha.position_encoder,
            group=group,
            fused=mha.fused,
        )
        return tp_mha

    def _copy_to_tp_region(
        self,
        q: torch.Tensor,
        k: Optional[torch.Tensor] = None,
        v: Optional[torch.Tensor] = None,
    ):
        if (k is None and v is None) or (k is q and v is q):
            q_par = copy_to_tensor_model_parallel_region(q)
            if self.fused:
                k_par = None
                v_par = None
            else:
                k_par = copy_to_tensor_model_parallel_region(k)
                v_par = copy_to_tensor_model_parallel_region(v)
        else:
            raise ValueError(
                "both k and v must either be given as tensors or both None"
            )

        return q_par, k_par, v_par

    def forward(
        self,
        q,
        k=None,
        v=None,
        mask=None,
        position_ids=None,
        attn_algorithm=None,
        past_key_value_state=None,
        use_cache=False,
        is_self=True,
        is_causal_mask=False,
    ):
        """
        Check MultiHeadAttention for up-to-date arguments and docs
        """

        q_par, k_par, v_par = self._copy_to_tp_region(q, k, v)

        out_par = MultiHeadAttention.forward(
            self,
            q_par,
            k_par,
            v_par,
            mask,
            position_ids,
            attn_algorithm,
            past_key_value_state,
            use_cache,
            is_self,
            is_causal_mask,
        )

        # if use_cache=True, we return the hidden_state as well as the kv cache.
        # We only reduce the output, and keep the cache thread-local
        if use_cache:
            out = reduce_from_tensor_model_parallel_region(out_par[0])
            return out, out_par[1]
        else:
            out = reduce_from_tensor_model_parallel_region(out_par)
            return out<|MERGE_RESOLUTION|>--- conflicted
+++ resolved
@@ -17,7 +17,6 @@
 from fms.modules.tp import TPModule
 
 
-<<<<<<< HEAD
 def get_scan_plan(x, fmap, h):
     # x: b n d
     # plan: for each level, which entries to avg from previous level ([l] n' 2)
@@ -74,7 +73,8 @@
     offset = offset[inds[:, :, 0]]
     inds = offset + inds[:, :, 1]
     return plan + [inds]
-=======
+
+
 class QKV(nn.Module, metaclass=abc.ABCMeta):
     """Simple module for applying qkv in attention"""
 
@@ -240,7 +240,6 @@
         else:
             raise ValueError("q, k, and v must be the same or k and v must be None")
         return self.qkv_fused(qkv).split(self.splits, dim=-1)
->>>>>>> d04def43
 
 
 class MultiHeadAttention(nn.Module):
@@ -322,11 +321,7 @@
                 nn.init.trunc_normal_(m.weight, mean=0.0, std=0.02)
                 if self.use_bias:
                     m.bias.data.zero_()
-<<<<<<< HEAD
-            elif isinstance(m, LayerNormParameterized):
-=======
-            elif isinstance(m, QKV):
->>>>>>> d04def43
+            elif isinstance(m, LayerNormParameterized) or isinstance(m, QKV):
                 m.reset_parameters()
 
     def to_tp(self, group: ProcessGroup) -> "TPMultiHeadAttention":
@@ -401,7 +396,6 @@
         # q, k, v: batch_size x seq_len x emb_dim
         # mask: batch_size x seq_len x seq_len
         batch_size, q_len, _ = q.size()
-<<<<<<< HEAD
         kv_len = k.size(1)
 
         # if kv_len mismatch, build new scan plan
@@ -415,8 +409,6 @@
         queries = self.query(q).view(
             batch_size, q_len, self.nheads, self.emb_kq_per_head
         )
-=======
->>>>>>> d04def43
 
         # if this is self attention, we always recompute
         # cross attention only gets computed when a cache does not exist
