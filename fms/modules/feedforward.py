from typing import Any, Mapping, Optional, Set

import torch
import torch.distributed
import torch.nn as nn
import torch.nn.functional as F
from torch.distributed.distributed_c10d import ProcessGroup

import fms.triton.pytorch_ops as triton_ops  # registers the PT custom ops
from fms import distributed
from fms.distributed.tensorparallel import (
    copy_to_tensor_model_parallel_region,
    reduce_from_tensor_model_parallel_region,
)
from fms.modules.linear import (
    LinearModuleShardingInfo,
    get_all_linear_type_to_sharding_maps,
    get_linear,
    get_linear_type,
)
from fms.modules.tp import TPModule


class FeedForwardBlock(nn.Module):
    """
    A two-layer, symmetric, fully-connected MLP structure.
    ...
    Args
    ----
    emb_dim : int
        Dimensionality of input and output vectors.
    hidden_grow_factor : float
        Sets dimensionality of inner latent space (emb_dim * hidden_grow_factor)
    multiple_of : Optional[int]
        Ensure inner latent space is a multiple of this parameter if defined (useful for
        TensorParallel as well as GPU kernel speed)
    activation_fn : nn.Module
        An activation function over torch.FloatTensors applied to inner latent space.
    p_dropout : float|None
        Dropout probability. Must be in range [0,1]. If 0 or None, dropout will not be used.
    use_bias : bool
        Include bias terms in fully-connected sublayers?
    """

    def __init__(
        self,
        emb_dim,
        hidden_grow_factor=4.0,
        multiple_of=None,
        activation_fn=nn.ReLU(),
        p_dropout=0.1,
        use_bias=True,
        linear_config: Optional[Mapping[str, Any]] = None,
    ):
        super(FeedForwardBlock, self).__init__()
        self.hidden_dim = int(hidden_grow_factor * emb_dim)
        if multiple_of:
            self.hidden_dim = multiple_of * (
                (self.hidden_dim + multiple_of - 1) // multiple_of
            )
        self.w1 = get_linear(
            emb_dim,
            self.hidden_dim,
            bias=use_bias,
            linear_config=linear_config,
        )
        self.a = activation_fn
        self.p_dropout = p_dropout
        if p_dropout:
            self.d = nn.Dropout(p_dropout)
        self.w2 = get_linear(
            self.hidden_dim,
            emb_dim,
            bias=use_bias,
            linear_config=linear_config,
        )
        self.use_bias = use_bias
        self.linear_config = linear_config
        self.linear_type = get_linear_type(linear_config)

    def reset_parameters(self):
        for layer in ["w1", "w2"]:
            nn.init.trunc_normal_(
                getattr(self, layer).weight,
                mean=0.0,
                std=0.02,
            )
            if self.use_bias:
                getattr(self, layer).bias.data.zero_()

    def to_tp(self, group: ProcessGroup) -> "TPFeedForwardBlock":
        return TPFeedForwardBlock.import_module(self, group)

    def forward(self, x):
        out = self.a(self.w1(x))
        if self.p_dropout:
            out = self.d(out)
        out = self.w2(out)
        return out


class TPFeedForwardBlock(FeedForwardBlock, TPModule):
    """
    A two-layer, symmetric, fully-connected MLP structure with Tensor Parallel support.

    Args
    ----
    Check FeedForwardBlock for up-to-date docs

    world_size: int
        the number of processes running this model in TP
    rank: int
        the index of this process wrt to the rest running the model in TP
    """

    def __init__(
        self,
        emb_dim,
        hidden_grow_factor: float = 4,
        multiple_of=None,
        activation_fn=nn.ReLU(),
        p_dropout=0.1,
        use_bias=True,
        group: Optional[ProcessGroup] = None,
        linear_config: Optional[Mapping[str, Any]] = None,
    ):
        assert torch.distributed.is_initialized()
        hidden_dim = int(hidden_grow_factor * emb_dim)
        if multiple_of:
            hidden_dim = multiple_of * ((hidden_dim + multiple_of - 1) // multiple_of)
        rank, world_size = distributed.rank_and_world(group)
        assert (
            hidden_dim % world_size == 0
        ), "Hidden dim must be divisible by world size"
        FeedForwardBlock.__init__(
            self,
            emb_dim,
            hidden_grow_factor / world_size,
            multiple_of,
            activation_fn,
            p_dropout,
            use_bias,
            linear_config,
        )
        self.setup_tp(rank, world_size)

    def load_weights(
        self,
        tensor_values: dict[str, torch.Tensor],
    ) -> None:
        """Define name of FFN modules to TP-shard, their name-to-module mapping,
        per-module base sharding dimension, and per-module max partition size.
        """

        # sharding modules struct: {'module_name': (module_obj, sharding_dim, max_partition)}
        module_sharding_info = {
            "w1": LinearModuleShardingInfo(self.w1, 0, [self.world_size]),
            "w2": LinearModuleShardingInfo(self.w2, 1, [self.world_size]),
        }

        type_sharding_map = get_all_linear_type_to_sharding_maps()
        unused_keys = type_sharding_map[self.linear_type](
            tensor_values,
            self,
            module_sharding_info,
        )
        return unused_keys

    @staticmethod
    def import_module(
        ffb: FeedForwardBlock, group: ProcessGroup
    ) -> "TPFeedForwardBlock":
        tp_ffb = TPFeedForwardBlock(
            emb_dim=ffb.w1.in_features,
            hidden_grow_factor=ffb.hidden_dim / ffb.w1.in_features,
            multiple_of=None,
            activation_fn=ffb.a,
            p_dropout=ffb.p_dropout,
            use_bias=ffb.use_bias,
            group=group,
            linear_config=ffb.linear_config,
        )
        return tp_ffb

    def forward(self, x):
        x_par = copy_to_tensor_model_parallel_region(x)
        out_par = FeedForwardBlock.forward(self, x_par)
        return reduce_from_tensor_model_parallel_region(out_par, self.world_size)


class GatedLinearUnit(nn.Module):
    """
    A two-point-five-layer, fully-connected gated linear MLP structure (GLU).
    Contains 50% extra params compared to FeedForwardBlock, adjust accordingly.
    ...
    Args
    ----
    emb_dim : int
        Dimensionality of input and output vectors.
    hidden_grow_factor : float
        Sets dimensionality of inner latent space (emb_dim * hidden_grow_factor)
    multiple_of : Optional[int]
        Ensure inner latent space is a multiple of this parameter if defined (useful for
        TensorParallel as well as GPU kernel speed)
    activation_fn : nn.Module
        An activation function over torch.FloatTensors applied to inner latent gates.
    p_dropout : float|None
        Dropout probability. Must be in range [0,1]. If 0 or None, dropout will not be used.
    use_bias : bool
        Include bias terms in fully-connected sublayers?
    """

    def __init__(
        self,
        emb_dim,
        hidden_grow_factor: float = 4,
        multiple_of=None,
        activation_fn=nn.ReLU(),
        p_dropout=0.1,
        use_bias=True,
        fused: bool = True,
        linear_config: Optional[Mapping[str, Any]] = None,
    ):
        super(GatedLinearUnit, self).__init__()
        self.hidden_dim = int(hidden_grow_factor * emb_dim)
        self.fused = fused
        self.multiple_of = multiple_of
        if multiple_of:
            self.hidden_dim = multiple_of * (
                (self.hidden_dim + multiple_of - 1) // multiple_of
            )
        if self.fused:
            self.wg1_fused = get_linear(
                emb_dim,
                2 * self.hidden_dim,
                bias=use_bias,
                linear_config=linear_config,
            )
        else:
            self.w1 = get_linear(
                emb_dim,
                self.hidden_dim,
                bias=use_bias,
                linear_config=linear_config,
            )
            self.wg = get_linear(
                emb_dim,
                self.hidden_dim,
                bias=use_bias,
                linear_config=linear_config,
            )
        self.a = activation_fn
        self.p_dropout = p_dropout
        if p_dropout:
            self.d = nn.Dropout(p_dropout)
        self.w2 = get_linear(
            self.hidden_dim,
            emb_dim,
            bias=use_bias,
            linear_config=linear_config,
        )
        self.use_bias = use_bias
        self.width = emb_dim
        self.grow_factor = hidden_grow_factor
        self.linear_config = linear_config
        self.linear_type = get_linear_type(linear_config)

<<<<<<< HEAD
    def reset_parameters(self, scale=1):
        for layer in ["wg1_fused", "w2"]:
            nn.init.normal_(
=======
    def reset_parameters(self):
        layers = ["w2"]
        if self.fused:
            layers.append("wg1_fused")
        else:
            layers.extend(["w1", "wg"])

        for layer in layers:
            nn.init.trunc_normal_(
>>>>>>> 183f5d19
                getattr(self, layer).weight,
                mean=0.0,
                std=scale
                / (self.width**0.5)
                / (self.hidden_dim / self.width) ** (1 / 6),
            )
            if self.use_bias:
                getattr(self, layer).bias.data.zero_()

    def to_tp(self, group: ProcessGroup) -> "TPGatedLinearUnit":
        return TPGatedLinearUnit.import_module(self, group)

    def forward(self, x):
        if self.fused:
            out_fused = self.wg1_fused(x)
            wg, w1 = torch.split(out_fused, [self.hidden_dim, self.hidden_dim], dim=2)
            out = self.a(wg) * w1
        else:
            out = self.a(self.wg(x)) * self.w1(x)
        if self.p_dropout:
            out = self.d(out)
        return self.w2(out)

    def _initialize_empty_module(self):
        with torch.device("meta"):
            return GatedLinearUnit(
                self.width,
                self.grow_factor,
                self.multiple_of,
                self.a,
                self.p_dropout,
                self.use_bias,
                fused=False,
            )

    def unfuse_weights(self):
        result = self._initialize_empty_module()
        wg, w1 = torch.split(
            self.wg1_fused.weight, [self.hidden_dim, self.hidden_dim], dim=0
        )
        result.wg.weight = torch.nn.Parameter(wg)
        result.w1.weight = torch.nn.Parameter(w1)
        result.w2.weight = torch.nn.Parameter(self.w2.weight)
        if self.use_bias:
            wg_bias, w1_bias = torch.split(
                self.wg1_fused.bias, [self.hidden_dim, self.hidden_dim], dim=0
            )
            result.wg.bias = torch.nn.Parameter(wg_bias)
            result.w1.bias = torch.nn.Parameter(w1_bias)
            result.w2.bias = torch.nn.Parameter(self.w2.bias)
        return result


class TPGatedLinearUnit(GatedLinearUnit, TPModule):
    """
    A two-point-five-layer, fully-connected gated linear MLP structure (GLU).
    Contains 50% extra params compared to FeedForwardBlock, adjust accordingly.
    This subclass adds Tensor Parallel support.

    Args
    ----
    Check GatedLinearUnit for up-to-date docs

    world_size: int
        the number of processes running this model in TP
    rank: int
        the index of this process wrt to the rest running the model in TP
    """

    def __init__(
        self,
        emb_dim,
        hidden_grow_factor: float = 4,
        multiple_of=None,
        activation_fn=nn.ReLU(),
        p_dropout=0.1,
        use_bias=True,
        group: Optional[ProcessGroup] = None,
        fused: bool = True,
        linear_config: Optional[Mapping[str, Any]] = None,
    ):
        assert torch.distributed.is_initialized()
        rank, world_size = distributed.rank_and_world(group)

        hidden_dim = int(hidden_grow_factor * emb_dim)
        if multiple_of:
            hidden_dim = multiple_of * ((hidden_dim + multiple_of - 1) // multiple_of)
        assert (
            hidden_dim % world_size == 0
        ), "Hidden dim must be divisible by world size"
        GatedLinearUnit.__init__(
            self,
            emb_dim,
            hidden_grow_factor / world_size,
            multiple_of,
            activation_fn,
            p_dropout,
            use_bias,
            fused,
            linear_config,
        )
        self.setup_tp(rank, world_size)

    def load_weights(
        self,
        tensor_values: dict[str, torch.Tensor],
    ) -> Optional[set]:
        """Define sharding info of GLU module as:
        {'module_name': (module_obj, sharding_dim, max_partition)}
        Then, call the pre-registered sharding function associated with
        self.linear_type.

        `sharding_dim` is sharding dimension of the `weights` parameter
        of nn.Linear. It may differ for other types of linear or other
        parameters.

        The numbers in `max_partition` signify the largest world size
        till we need to duplicate. For instance if we have nheads=16 and
        world_size=32, then first 2 ranks will get first 1/16th of query
        """

        # sharding modules struct: {'module_name': (module_obj, sharding_dim, max_partition)}
        if self.fused:
            module_sharding_info = {
                "wg1_fused": LinearModuleShardingInfo(
                    self.wg1_fused, 0, [self.world_size, self.world_size]
                ),
            }
        else:
            module_sharding_info = {
                "w1": LinearModuleShardingInfo(self.w1, 0, [self.world_size]),
                "wg": LinearModuleShardingInfo(self.wg, 0, [self.world_size]),
            }
        module_sharding_info["w2"] = LinearModuleShardingInfo(
            self.w2, 1, [self.world_size]
        )

        type_sharding_map = get_all_linear_type_to_sharding_maps()
        unused_keys = type_sharding_map[self.linear_type](
            tensor_values,
            self,
            module_sharding_info,
        )
        return unused_keys

    @staticmethod
    def import_module(glu: GatedLinearUnit, group: ProcessGroup) -> "TPGatedLinearUnit":
        tp_glu = TPGatedLinearUnit(
            emb_dim=glu.width,
            hidden_grow_factor=glu.hidden_dim / glu.width,
            multiple_of=None,
            activation_fn=glu.a,
            p_dropout=glu.p_dropout,
            use_bias=glu.use_bias,
            group=group,
            fused=glu.fused,
            linear_config=glu.linear_config,
        )

        return tp_glu

    def forward(self, x):
        x_par = copy_to_tensor_model_parallel_region(x)
        out_par = GatedLinearUnit.forward(self, x_par)
        return reduce_from_tensor_model_parallel_region(out_par, self.world_size)

    def _initialize_empty_module(self):
        return TPGatedLinearUnit(
            self.width,
            self.grow_factor * self.world_size,
            self.multiple_of,
            self.a,
            self.p_dropout,
            self.use_bias,
            fused=False,
        ).to(self.w2.weight.device)


class ConditionalFeedForward(nn.Module):
    """
    This class represents the expert feed forward networks of an MoE FF layer.

    For more information, see the review paper in https://arxiv.org/pdf/2209.01667.pdf

    Args
    ----
    num_experts : int
        The number of expert feed forward networks.
    dim : int
        The embedding dimension for the transformer model.
    intermediate_size : int
        The intermediate size for the expert networks.
    """

    def __init__(self, num_experts: int, dim: int, intermediate_size: int):
        super().__init__()
        self.num_experts = num_experts
        self.dim = dim
        self.intermediate_size = intermediate_size
        self.w13 = nn.Parameter(torch.empty(num_experts, 2 * intermediate_size, dim))
        self.w2 = nn.Parameter(torch.empty(num_experts, dim, intermediate_size))

    def reset_parameters(self):
        for param in ["w13", "w2"]:
            nn.init.trunc_normal_(
                getattr(self, param),
                mean=0.0,
                std=0.02,
            )

    def to_tp(self, group: ProcessGroup) -> "TPConditionalFeedForward":
        return TPConditionalFeedForward.import_module(self, group)

    def forward(self, x: torch.Tensor, expert_indices: torch.Tensor) -> torch.Tensor:
        # Check constraints.
        assert x.shape[1] == self.w13.shape[2], "Hidden size mismatch"
        assert x.is_contiguous(), "Hidden_states must be contiguous"
        assert self.w13.is_contiguous(), "Expert weights 1 must be contiguous"
        assert self.w2.is_contiguous(), "Expert weights 2 must be contiguous"

        M, D = x.shape
        E, N, _ = self.w13.shape
        _, A = expert_indices.shape

        #  if x.device.type == "cuda":
        ## Triton path

        if expert_indices.numel() <= E:
            padding_size = 16
        else:
            padding_size = 64

        (
            padded_token_ids_per_block,
            expert_block_mapping,
            total_padded_tokens,
        ) = triton_ops.moe_align_block_size(expert_indices, padding_size, E)

        x1, x3 = (
            torch.ops.moe.moe_mm(
                x,
                self.w13,
                expert_indices,
                padded_token_ids_per_block,
                expert_block_mapping,
                total_padded_tokens,
                expert_indices.shape[1],
                padding_size,
            )
            .view(-1, N)
            .chunk(2, dim=1)
        )
        return torch.ops.moe.moe_mm(
            F.silu(x1) * x3,
            self.w2,
            expert_indices,
            padded_token_ids_per_block,
            expert_block_mapping,
            total_padded_tokens,
            1,
            padding_size,
        )


class TPConditionalFeedForward(ConditionalFeedForward, TPModule):
    """
    This class represents the expert feed forward networks of an MoE FF layer.
    This subclass adds TP support.

    Args
    ----
    num_experts : int
        The number of expert feed forward networks.
    dim : int
        The embedding dimension for the transformer model.
    intermediate_size : int
        The intermediate size for the expert networks.
    """

    def __init__(
        self,
        num_experts: int,
        dim: int,
        intermediate_size: int,
        group: Optional[ProcessGroup] = None,
    ):
        assert torch.distributed.is_initialized()
        rank, world_size = distributed.rank_and_world(group)

        assert (
            intermediate_size % world_size == 0
        ), "Intermediate size must be divisible by world size"
        ConditionalFeedForward.__init__(
            self,
            num_experts,
            dim,
            intermediate_size // world_size,
        )
        self.setup_tp(rank, world_size)

    def load_weights(
        self,
        tensor_values: dict[str, torch.Tensor],
    ):
        # 1. Grab the weights from tensor_values
        used_keys: Set[str] = set()
        w13_weight = self._get_sd_weight(tensor_values, used_keys, ["w13"])
        w2_weight = self._get_sd_weight(tensor_values, used_keys, ["w2"])

        # 2. Raise exceptions
        if len(tensor_values) > 2:
            unused_keys = set(tensor_values.keys()).difference(used_keys)
            raise AttributeError(f"Unused weight(s): {', '.join(unused_keys)}")

        # 3. Load and shard the weights
        self.sharded_copy(self.w13, w13_weight, 1, [self.world_size, self.world_size])
        self.sharded_copy(self.w2, w2_weight, 2, [self.world_size])

    @staticmethod
    def import_module(
        cff: ConditionalFeedForward, group: ProcessGroup
    ) -> "TPConditionalFeedForward":
        tp_cff = TPConditionalFeedForward(
            num_experts=cff.num_experts,
            dim=cff.dim,
            intermediate_size=cff.intermediate_size,
            group=group,
        )

        return tp_cff

    def forward(self, x, expert_indices):
        x_par = copy_to_tensor_model_parallel_region(x)
        out_par = ConditionalFeedForward.forward(self, x_par, expert_indices)
        return reduce_from_tensor_model_parallel_region(out_par, self.world_size)


class MOEFeedForward(nn.Module):
    """
    A Sparse Mixture Of Experts (MoE) Feed Forward layer. The output of this layer for a
    given input is determined by the weighted sum of the outputs of a subset of size
    `num_activated_experts` of the `num_experts` expert networks. The weights are given
    by the gating network, then passed through a topK and a softmax filter to make it _sparse_.

    For more information, see the review paper in https://arxiv.org/pdf/2209.01667.pdf

    Args
    ----
    num_experts : int
        The number of expert feed forward networks.
    num_activated_experts : int
        How many experts can be activated at any single time.
    dim : int
        The embedding dimension for the transformer model.
    intermediate_size : int
        The intermediate size for the expert networks.
    """

    def __init__(
        self,
        num_experts: int,
        num_activated_experts: int,
        dim: int,
        intermediate_size: int,
    ) -> None:
        super().__init__()
        self.gate = nn.Linear(dim, num_experts, bias=False)
        self.cond_ffn = ConditionalFeedForward(num_experts, dim, intermediate_size)
        self.dim = dim
        self.num_activated_experts = num_activated_experts

    def reset_parameters(self):
        nn.init.trunc_normal_(
            self.gate.weight,
            mean=0.0,
            std=0.02,
        )

        self.cond_ffn.reset_parameters()

    def forward(self, x: torch.Tensor) -> torch.Tensor:
        B, S = x.shape[:2]
        x = x.view(-1, self.dim)
        # T = num_tokens, E = num_experts, D = hidden dim, A = activated experts
        # x: [T, D]
        scores = self.gate(x)  # [T, E]
        expert_weights = F.softmax(scores, dim=-1)
        expert_weights, expert_indices = torch.topk(
            expert_weights, self.num_activated_experts, dim=-1
        )  # [T, A], [T, A]
        expert_weights /= expert_weights.sum(dim=-1, keepdim=True)  # [T, A]
        expert_outs = self.cond_ffn(x, expert_indices)
        int_v1 = torch.einsum("tai,ta -> ti", expert_outs, expert_weights)
        int_v2 = int_v1.view(B, S, self.dim)
        return int_v2<|MERGE_RESOLUTION|>--- conflicted
+++ resolved
@@ -265,11 +265,6 @@
         self.linear_config = linear_config
         self.linear_type = get_linear_type(linear_config)
 
-<<<<<<< HEAD
-    def reset_parameters(self, scale=1):
-        for layer in ["wg1_fused", "w2"]:
-            nn.init.normal_(
-=======
     def reset_parameters(self):
         layers = ["w2"]
         if self.fused:
@@ -279,7 +274,6 @@
 
         for layer in layers:
             nn.init.trunc_normal_(
->>>>>>> 183f5d19
                 getattr(self, layer).weight,
                 mean=0.0,
                 std=scale
